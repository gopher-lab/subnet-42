--- conflicted
+++ resolved
@@ -133,15 +133,4 @@
         for hotkey in keys_to_delete:
             del self.connected_nodes[hotkey]
 
-<<<<<<< HEAD
-        self.validator.connected_tee_list = []
-=======
-        self.validator.connected_tee_list = []
-
-    async def get_node_information(self, node: Node) -> Optional[str]:
-        endpoint = "/get_information"
-        try:
-            return await self.validator.make_non_streamed_get(node, endpoint)
-        except Exception as e:
-            logger.error(f"Failed to get tee address: {str(e)}")
->>>>>>> a018a7f5
+        self.validator.connected_tee_list = []