--- conflicted
+++ resolved
@@ -195,8 +195,6 @@
             dependencies=[Depends(api_key_dependency)],
         )
 
-<<<<<<< HEAD
-=======
         # Add priority miners monitoring endpoint
         self.app.add_api_route(
             "/monitoring/priority-miners",
@@ -206,7 +204,6 @@
             dependencies=[Depends(api_key_dependency)],
         )
 
->>>>>>> d0240aaf
         # Add HTML page routes
         self.app.add_api_route(
             "/errors",
@@ -736,8 +733,6 @@
                 }
         except Exception as e:
             logger.error(f"Failed to get weights monitoring data: {str(e)}")
-<<<<<<< HEAD
-=======
             return {"error": str(e)}
 
     async def monitor_priority_miners_publishing(self):
@@ -814,5 +809,4 @@
             }
         except Exception as e:
             logger.error(f"Failed to get all telemetry data: {str(e)}")
->>>>>>> d0240aaf
             return {"error": str(e)}